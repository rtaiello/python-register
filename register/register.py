--- conflicted
+++ resolved
@@ -3,12 +3,9 @@
 import collections
 import numpy as np
 import scipy.ndimage as nd
-<<<<<<< HEAD
 import copy
-=======
 
 from features import region
->>>>>>> 7fbf35a3
 
 def _smooth(image, variance):
     """
